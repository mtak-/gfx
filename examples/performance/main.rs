// Copyright 2014 The Gfx-rs Developers.
//
// Licensed under the Apache License, Version 2.0 (the "License");
// you may not use this file except in compliance with the License.
// You may obtain a copy of the License at
//
//     http://www.apache.org/licenses/LICENSE-2.0
//
// Unless required by applicable law or agreed to in writing, software
// distributed under the License is distributed on an "AS IS" BASIS,
// WITHOUT WARRANTIES OR CONDITIONS OF ANY KIND, either express or implied.
// See the License for the specific language governing permissions and
// limitations under the License.

extern crate cgmath;
#[macro_use]
extern crate gfx;
extern crate gfx_core;
extern crate gfx_window_glfw;
extern crate glfw;
extern crate time;
extern crate gfx_gl as gl;
extern crate gfx_device_gl;

use time::precise_time_s;
use cgmath::{SquareMatrix, Matrix, Point3, Vector3, Matrix3, Matrix4};
use cgmath::{Transform, Vector4};
pub use gfx::format::{DepthStencil, Rgba8 as ColorBuffer};
use glfw::Context;
use gl::Gl;
use gl::types::*;
use std::mem;
use std::ptr;
use std::str;
use std::env;
use std::str::FromStr;
//use std::sync::mpsc::Receiver;
use std::iter::repeat;
use std::ffi::CString;
use gfx_device_gl::{Resources as R, CommandBuffer as CB};
use gfx_core::Device;

gfx_defines!{
    vertex Vertex {
        pos: [f32; 3] = "a_Pos",
    }

    pipeline pipe {
        vbuf: gfx::VertexBuffer<Vertex> = (),
        transform: gfx::Global<[[f32; 4]; 4]> = "u_Transform",
        out_color: gfx::RenderTarget<ColorBuffer> = "o_Color",
    }
}

static VERTEX_SRC: &'static [u8] = b"
    #version 150 core
    in vec3 a_Pos;
    uniform mat4 u_Transform;

    void main() {
        gl_Position = u_Transform * vec4(a_Pos, 1.0); 
   }
";

static FRAGMENT_SRC: &'static [u8] = b"
    #version 150 core
    out vec4 o_Color;

    void main() {
        o_Color = vec4(1.0, 0.0, 0.0, 1.0);
    }
";

static VERTEX_DATA: &'static [Vertex] = &[
    Vertex { pos: [-1.0, 0.0, -1.0] },
    Vertex { pos: [ 1.0, 0.0, -1.0] },
    Vertex { pos: [-1.0, 0.0,  1.0] },
];

const CLEAR_COLOR: (f32, f32, f32, f32) = (0.3, 0.3, 0.3, 1.0);

//----------------------------------------

fn transform(x: i16, y: i16, proj_view: &Matrix4<f32>) -> Matrix4<f32> {
    let mut model = Matrix4::from(Matrix3::identity() * 0.05);
    model.w = Vector4::new(x as f32 * 0.10,
                           0f32,
                           y as f32 * 0.10,
                           1f32);
    proj_view * model
}

trait Renderer: Drop {
    fn render(&mut self, window: &mut glfw::Window, proj_view: &Matrix4<f32>);
}

struct GFX {
    device:gfx_device_gl::Device,
    encoder: gfx::Encoder<R,CB>,
    data: pipe::Data<R>,
    pso: gfx::PipelineState<R, pipe::Meta>,
    slice: gfx::Slice<R>,
    dimension: i16,
}

<<<<<<< HEAD
impl GFX {
    fn new(window: &mut glfw::Window, dimension: i16) -> Self {
        use gfx::traits::FactoryExt;
=======
    let vertex_data = [
        Vertex { pos: I8Scaled::cast3([-1,  1, -1]) },
        Vertex { pos: I8Scaled::cast3([ 1,  1, -1]) },
        Vertex { pos: I8Scaled::cast3([ 1,  1,  1]) },
    ];
    let (vbuf, slice) = factory.create_vertex_buffer_with_slice(&vertex_data, ());

    let view: AffineMatrix3<f32> = Transform::look_at(
        Point3::new(0f32, -5.0, 0.0),
        Point3::new(0f32, 0.0, 0.0),
        Vector3::unit_z(),
    );
    let aspect = {
        let (w, h) = window.get_framebuffer_size();
        w as f32 / h as f32
    };
    let proj = cgmath::perspective(cgmath::deg(45.0f32), aspect, 1.0, 10.0);
>>>>>>> 4766fff7

        let (device, mut factory, main_color, _) =
            gfx_window_glfw::init(window);
        let encoder: gfx::Encoder<_,_> = factory.create_command_buffer().into();

        let pso = factory.create_pipeline_simple(
            VERTEX_SRC, FRAGMENT_SRC,
            gfx::state::CullFace::Nothing,
            pipe::new()
        ).unwrap();

        let (vbuf, slice) = factory.create_vertex_buffer(VERTEX_DATA);

        let data = pipe::Data {
            vbuf: vbuf,
            transform: cgmath::Matrix4::identity().into(),
            out_color: main_color,
        };
        
        GFX {
            device: device,
            encoder: encoder,
            data: data,
            pso: pso,
            slice: slice,
            dimension: dimension,
        }
    }
}

impl Renderer for GFX {
    fn render(&mut self, window: &mut glfw::Window, proj_view:&Matrix4<f32>) {
        let start = precise_time_s() * 1000.;
        self.encoder.clear(&self.data.out_color, [CLEAR_COLOR.0,
                                                  CLEAR_COLOR.1,
                                                  CLEAR_COLOR.2,
                                                  CLEAR_COLOR.3]);

        for x in (-self.dimension) ..self.dimension {
            for y in (-self.dimension) ..self.dimension {
                self.data.transform = transform(x, y, proj_view).into();
                self.encoder.draw(&self.slice, &self.pso, &self.data);
            }
        }

        let pre_submit = precise_time_s() * 1000.;
        self.encoder.flush(&mut self.device);
        let post_submit = precise_time_s() * 1000.;
        window.swap_buffers();
        self.device.cleanup();
        let swap = precise_time_s() * 1000.;

        println!("total time:\t\t{0:4.2}ms", swap - start);
        println!("\tcreate list:\t{0:4.2}ms", pre_submit - start);
        println!("\tsubmit:\t\t{0:4.2}ms", post_submit - pre_submit);
        println!("\tgpu wait:\t{0:4.2}ms", swap - post_submit);
    }
}

impl Drop for GFX {
    fn drop(&mut self) {
    }
}

struct GL {
    gl:Gl,
    trans_uniform:GLint,
    vs:GLuint,
    fs:GLuint,
    program:GLuint,
    vbo:GLuint,
    vao:GLuint,
    dimension:i16,
}

impl GL {
    fn new(window: &mut glfw::Window, dimension: i16) -> Self {
        let gl = Gl::load_with(|s| window.get_proc_address(s) as *const _);

        fn compile_shader (gl:&Gl, src: &[u8], ty: GLenum) -> GLuint {
            unsafe {
                let shader = gl.CreateShader(ty);
                // Attempt to compile the shader
                gl.ShaderSource(shader, 1,
                                &(src.as_ptr() as *const i8),
                                &(src.len() as GLint));
                gl.CompileShader(shader);

                // Get the compile status
                let mut status = gl::FALSE as GLint;
                gl.GetShaderiv(shader, gl::COMPILE_STATUS, &mut status);

                // Fail on error
                if status != (gl::TRUE as GLint) {
                    let mut len: GLint = 0;
                    gl.GetShaderiv(shader, gl::INFO_LOG_LENGTH, &mut len);
                    let mut buf: Vec<u8> = repeat(0u8).take((len as isize).saturating_sub(1) as usize).collect();     // subtract 1 to skip the trailing null character
                    gl.GetShaderInfoLog(shader, len, ptr::null_mut(), buf.as_mut_ptr() as *mut GLchar);
                    panic!("{}", str::from_utf8(&buf).ok().expect("ShaderInfoLog not valid utf8"));
                }
                shader
            }
        };
        
        // Create GLSL shaders
        let vs = compile_shader(&gl, VERTEX_SRC, gl::VERTEX_SHADER);
        let fs = compile_shader(&gl, FRAGMENT_SRC, gl::FRAGMENT_SHADER);

        // Link program
        let program;
        unsafe {
            program = gl.CreateProgram();
            gl.AttachShader(program, vs);
            gl.AttachShader(program, fs);
            gl.LinkProgram(program);
            // Get the link status
            let mut status = gl::FALSE as GLint;
            gl.GetProgramiv(program, gl::LINK_STATUS, &mut status);

            // Fail on error
            if status != (gl::TRUE as GLint) {
                let mut len: GLint = 0;
                gl.GetProgramiv(program, gl::INFO_LOG_LENGTH, &mut len);
                let mut buf: Vec<u8> = repeat(0u8).take((len as isize).saturating_sub(1) as usize).collect();     // subtract 1 to skip the trailing null character
                gl.GetProgramInfoLog(program, len, ptr::null_mut(), buf.as_mut_ptr() as *mut GLchar);
                panic!("{}", str::from_utf8(&buf).ok().expect("ProgramInfoLog not valid utf8"));
            }
        }

        let mut vao = 0;
        let mut vbo = 0;

        let trans_uniform;
        unsafe {
            // Create Vertex Array Object
            gl.GenVertexArrays(1, &mut vao);
            gl.BindVertexArray(vao);

            // Create a Vertex Buffer Object and copy the vertex data to it
            gl.GenBuffers(1, &mut vbo);
            gl.BindBuffer(gl::ARRAY_BUFFER, vbo);

            gl.BufferData(gl::ARRAY_BUFFER,
                          (VERTEX_DATA.len() * mem::size_of::<Vertex>()) as GLsizeiptr,
                          mem::transmute(&VERTEX_DATA[0]),
                          gl::STATIC_DRAW);

            // Use shader program
            gl.UseProgram(program);
            let o_color = CString::new("o_Color").unwrap();
            gl.BindFragDataLocation(program, 0, o_color.as_bytes_with_nul().as_ptr() as *const i8);

            // Specify the layout of the vertex data
            let a_pos = CString::new("a_Pos").unwrap();
            gl.BindFragDataLocation(program, 0, a_pos.as_bytes_with_nul().as_ptr() as *const i8);

            let pos_attr = gl.GetAttribLocation(program, a_pos.as_ptr());
            gl.EnableVertexAttribArray(pos_attr as GLuint);
            gl.VertexAttribPointer(pos_attr as GLuint, 3, gl::FLOAT,
                                   gl::FALSE as GLboolean, 0, ptr::null());

            let u_transform = CString::new("u_Transform").unwrap();
            trans_uniform = gl.GetUniformLocation(program, u_transform.as_bytes_with_nul().as_ptr() as *const i8)
        };

        GL {
            gl: gl,
            vs: vs,
            fs: fs,
            program: program,
            vbo: vbo,
            vao: vao,
            trans_uniform: trans_uniform,
            dimension: dimension,
        }
    }
}

impl Renderer for GL {
    fn render(&mut self, window: &mut glfw::Window, proj_view: &Matrix4<f32>) {
        let start = precise_time_s() * 1000.;

        // Clear the screen to black
        unsafe {
            self.gl.ClearColor(CLEAR_COLOR.0, CLEAR_COLOR.1, CLEAR_COLOR.2, CLEAR_COLOR.3);
            self.gl.Clear(gl::COLOR_BUFFER_BIT);
        }
        
        for x in (-self.dimension) ..self.dimension {
            for y in (-self.dimension) ..self.dimension {
                let mat:Matrix4<f32> = transform(x, y, proj_view).into();

                unsafe {
                    self.gl.UniformMatrix4fv(self.trans_uniform,
                                             1,
                                             gl::FALSE,
                                             mat.as_ptr());
                    self.gl.DrawArrays(gl::TRIANGLES, 0, 3);
                }

            }
        }

        let submit = precise_time_s() * 1000.;

        // Swap buffers
        window.swap_buffers();
        let swap = precise_time_s() * 1000.;

        println!("total time:\t\t{0:4.2}ms", swap - start);
        println!("\tsubmit:\t\t{0:4.2}ms", submit - start);
        println!("\tgpu wait:\t{0:4.2}ms", swap - submit)
    }
}

impl Drop for GL {
    fn drop(&mut self) {
        unsafe {
            self.gl.DeleteProgram(self.program);
            self.gl.DeleteShader(self.fs);
            self.gl.DeleteShader(self.vs);
            self.gl.DeleteBuffers(1, &self.vbo);
            self.gl.DeleteVertexArrays(1, &self.vao);
        }
    }
}

fn main() {
    let ref mut args = env::args();
    let args_count = env::args().count();
    if args_count == 1 {
        println!("gfx-perf [gl|gfx] <size>");
        return;
    }

    let mode = args.nth(1).unwrap();
    let count: i32 = if args_count == 3 {
        FromStr::from_str(&args.next().unwrap()).ok()
    } else {
        None
    }.unwrap_or(10000);

    let count = ((count as f64).sqrt() / 2.) as i16;

    let mut glfw = glfw::init(glfw::FAIL_ON_ERRORS)
        .ok().expect("Failed to initialize glfw-rs");

    glfw.window_hint(glfw::WindowHint::ContextVersion(3, 2));
    glfw.window_hint(glfw::WindowHint::OpenGlForwardCompat(true));
    glfw.window_hint(glfw::WindowHint::OpenGlProfile(glfw::OpenGlProfileHint::Core));

    let (mut window, events) = glfw
        .create_window(640, 480, "Performance example", glfw::WindowMode::Windowed)
        .expect("Failed to create GLFW window.");

    window.make_current();
    glfw.set_error_callback(glfw::FAIL_ON_ERRORS);
    window.set_key_polling(true);

    let proj_view = {
        let view = Matrix4::look_at(
            Point3::new(0f32, 5.0, -5.0),
            Point3::new(0f32, 0.0, 0.0),
            Vector3::unit_z(),
        );

        let proj = {
            let aspect = {
                let (w, h) = window.get_framebuffer_size();
                w as f32 / h as f32
            };
            cgmath::perspective(cgmath::deg(45.0f32), aspect, 1.0, 10.0)
        };
        proj * view
    };

    let mut r: Box<Renderer>;
    match mode.as_ref() {
        "gfx" => r = Box::new(GFX::new(&mut window, count)),
        "gl" => r = Box::new(GL::new(&mut window, count)),
        x => {
            panic!("{} is not a known mode", x)
        }
    }

    println!("count is {}", count*count*4);
    
    while !window.should_close() {
        // Poll events
        glfw.poll_events();
        for (_, event) in glfw::flush_messages(&events) {
            match event {
                glfw::WindowEvent::Key(glfw::Key::Escape, _, glfw::Action::Press, _) =>
                    window.set_should_close(true),
                _ => {},
            }
        }
        r.render(&mut window, &proj_view);
    }    
}<|MERGE_RESOLUTION|>--- conflicted
+++ resolved
@@ -34,7 +34,6 @@
 use std::str;
 use std::env;
 use std::str::FromStr;
-//use std::sync::mpsc::Receiver;
 use std::iter::repeat;
 use std::ffi::CString;
 use gfx_device_gl::{Resources as R, CommandBuffer as CB};
@@ -103,29 +102,9 @@
     dimension: i16,
 }
 
-<<<<<<< HEAD
 impl GFX {
     fn new(window: &mut glfw::Window, dimension: i16) -> Self {
         use gfx::traits::FactoryExt;
-=======
-    let vertex_data = [
-        Vertex { pos: I8Scaled::cast3([-1,  1, -1]) },
-        Vertex { pos: I8Scaled::cast3([ 1,  1, -1]) },
-        Vertex { pos: I8Scaled::cast3([ 1,  1,  1]) },
-    ];
-    let (vbuf, slice) = factory.create_vertex_buffer_with_slice(&vertex_data, ());
-
-    let view: AffineMatrix3<f32> = Transform::look_at(
-        Point3::new(0f32, -5.0, 0.0),
-        Point3::new(0f32, 0.0, 0.0),
-        Vector3::unit_z(),
-    );
-    let aspect = {
-        let (w, h) = window.get_framebuffer_size();
-        w as f32 / h as f32
-    };
-    let proj = cgmath::perspective(cgmath::deg(45.0f32), aspect, 1.0, 10.0);
->>>>>>> 4766fff7
 
         let (device, mut factory, main_color, _) =
             gfx_window_glfw::init(window);
@@ -137,7 +116,7 @@
             pipe::new()
         ).unwrap();
 
-        let (vbuf, slice) = factory.create_vertex_buffer(VERTEX_DATA);
+        let (vbuf, slice) = factory.create_vertex_buffer_with_slice(VERTEX_DATA,());
 
         let data = pipe::Data {
             vbuf: vbuf,
